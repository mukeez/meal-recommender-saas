--- conflicted
+++ resolved
@@ -53,16 +53,13 @@
         self.AWS_SECRET_ACCESS_KEY = os.getenv("AWS_SECRET_ACCESS_KEY")
         self.AWS_REGION = os.getenv("AWS_REGION")
 
-<<<<<<< HEAD
         # Firebase Settings
         self.FIREBASE_SERVICE_ACCOUNT_FILE = os.getenv("FIREBASE_SERVICE_ACCOUNT_FILE")
         if not self.FIREBASE_SERVICE_ACCOUNT_FILE:
             raise ValueError("FIREBASE_SERVICE_ACCOUNT_FILE environment variable is not set")
         self.FIREBASE_PROJECT_ID = os.getenv("FIREBASE_PROJECT_ID")
         if not self.FIREBASE_PROJECT_ID:
-            raise ValueError("FIREBASE_PROJECT_ID environment variable is not set")
-=======
-        # Slack Settings
+            raise ValueError("FIREBASE_PROJECT_ID environment variable is not set")        # Slack Settings
         self.SLACK_BOT_TOKEN = os.getenv("SLACK_BOT_TOKEN")
         self.SLACK_ALERT_CHANNEL = "#macromeals-alerts"
 
@@ -74,7 +71,6 @@
         self.EMAIL_SENDER = os.environ.get("EMAIL_SENDER", "support@macromealsapp.com")
         self.EMAIL_SENDER_NAME = os.environ.get("EMAIL_SENDER_NAME", "MacroMeals")
 
->>>>>>> 17538e61
 
 
 
