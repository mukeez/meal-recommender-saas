--- conflicted
+++ resolved
@@ -41,7 +41,6 @@
 # scheduled for midnight each day
 scheduler.add_job(macromeals_tasks.downgrade_users, CronTrigger(hour="0"))
 
-<<<<<<< HEAD
 # scheduled for 8:00am each day
 scheduler.add_job(
     macromeals_tasks.schedule_start_of_day_meal_reminders, CronTrigger(hour="8")
@@ -50,7 +49,8 @@
 # scheduled for 5:00pm each day
 scheduler.add_job(
     macromeals_tasks.schedule_end_of_day_meal_reminders, CronTrigger(hour="17")
-=======
+)
+
 # scheduled for 8:10 AM daily
 scheduler.add_job(
     macromeals_tasks.schedule_custom_meal_reminders_breakfast,
@@ -67,7 +67,6 @@
 scheduler.add_job(
     macromeals_tasks.schedule_custom_meal_reminders_dinner,
     CronTrigger(hour="19"),
->>>>>>> 77dfd44e
 )
 
 
