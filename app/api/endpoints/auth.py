"""Authentication endpoints for the meal recommendation API.

This module contains FastAPI routes for authentication using Supabase.
"""

from fastapi import APIRouter, HTTPException, status, Request, Depends, Body
from fastapi.templating import Jinja2Templates
import httpx
import logging
from datetime import datetime, timedelta
import random, hashlib

from app.core.config import settings
from app.models.user import UpdateUserProfileRequest
from app.services.user_service import user_service, UserProfileData
from app.services.mail_service import mail_service
from app.models.auth import LoginRequest, LoginResponse, SignupRequest, SignUpResponse, VerifyOtpRequest, VerifyOtpResponse, ResetPasswordRequest, VerifyEmailRequest, VerifyEmailResponse, ResendVerificationRequest, ResendVerificationResponse, RefreshTokenRequest, RefreshTokenResponse, UserMetadata
from app.api.auth_guard import auth_guard
from typing import Dict

logger = logging.getLogger(__name__)

router = APIRouter()
templates = Jinja2Templates(directory="templates")


@router.post(
    "/login",
    status_code=status.HTTP_200_OK,
    summary="Authenticate user",
    description="Authenticate a user with email and password using Supabase.",
    response_model=LoginResponse,
    response_model_by_alias=False,
)
async def login(payload: LoginRequest) -> LoginResponse:
    """Authenticate a user with Supabase.

    Args:
        request: The incoming FastAPI request
        payload: Login credentials containing email and password and optional FCM token

    Returns:
        The authentication response from Supabase, including access token and user data

    Raises:
        HTTPException: If authentication fails
    """
    logger.info(f"Login attempt for user: {payload.email}")

    if not settings.SUPABASE_URL or not settings.SUPABASE_SERVICE_ROLE_KEY:
        logger.error("Supabase configuration is missing")
        raise HTTPException(
            status_code=status.HTTP_500_INTERNAL_SERVER_ERROR,
            detail="An error occured while trying to log in",
        )

    try:
        async with httpx.AsyncClient() as client:
            response = await client.post(
                f"{settings.SUPABASE_URL}/auth/v1/token?grant_type=password",
                headers={
                    "apikey": settings.SUPABASE_SERVICE_ROLE_KEY,
                    "Content-Type": "application/json",
                },
                json={"email": payload.email, "password": payload.password},
            )

        if response.status_code != 200:
            error_detail = "Login failed"
            try:
                error_data = response.json()
                if "error" in error_data and "message" in error_data:
                    error_detail = error_data["message"]
            except Exception:
                pass

            logger.warning(f"Login failed for user {payload.email}: {error_detail}")
            raise HTTPException(status_code=response.status_code, detail=error_detail)

        fcm_token = payload.fcm_token
        if fcm_token:
<<<<<<< HEAD
            # Update FCM token separately via user service
            await user_service.update_fcm_token(
                user_id=response.json().get("user", {}).get("id"),
                fcm_token=fcm_token
=======
            await user_service.update_fcm_token(
                user_id=response.json().get("user", {}).get("id"), fcm_token=fcm_token
>>>>>>> 4673e171
            )

        logger.info(f"User {payload.email} logged in successfully")
        return response.json()

    except HTTPException:
        raise

    except httpx.RequestError as e:
        logger.error(f"Error communicating with authentication service: {str(e)}")
        raise HTTPException(
            status_code=status.HTTP_503_SERVICE_UNAVAILABLE,
            detail=f"Error communicating with authentication service",
        )


@router.post(
    "/signup",
    status_code=status.HTTP_201_CREATED,
    summary="Register a new user",
    description="Register a new user with email and password (and an fcm token if available), and create their profile.",
    response_model=SignUpResponse,
)
async def signup(payload: SignupRequest) -> SignUpResponse:
    """Register a new user with Supabase and create their profile."""
    logger.info(f"Signup attempt for user: {payload.email}")

    if not settings.SUPABASE_URL or not settings.SUPABASE_SERVICE_ROLE_KEY:
        logger.error("Supabase configuration is missing")
        raise HTTPException(
            status_code=status.HTTP_500_INTERNAL_SERVER_ERROR,
            detail="Error during user registration",
        )

    try:
        async with httpx.AsyncClient() as client:
            response = await client.post(
                f"{settings.SUPABASE_URL}/auth/v1/signup",
                headers={
                    "apikey": settings.SUPABASE_SERVICE_ROLE_KEY,
                    "Content-Type": "application/json",
                },
                json={
                    "email": payload.email,
                    "password": payload.password,
                    "options": {"emailRedirectTo": None, "shouldCreateUser": True},
                },
            )
        response_data = response.json()
        logger.info(f"Full Supabase signup response: {response_data}")

        if response.status_code not in (200, 201):
            error_detail = "Signup failed"
            error_code = None
            
            try:
                if "error_code" in response_data:
                    error_code = response_data["error_code"]
                if "msg" in response_data:
                    error_detail = response_data["msg"]
                elif "message" in response_data:
                    error_detail = response_data["message"]
            except Exception:
                pass

            # Handle specific error cases with user-friendly messages
            if error_code == "user_already_exists" or "already registered" in error_detail.lower():
                logger.warning(f"User already exists: {payload.email}")
                raise HTTPException(
                    status_code=status.HTTP_409_CONFLICT,
                    detail="An account with this email address already exists. Please try logging in instead."
                )
            elif error_code == "signup_disabled":
                logger.warning(f"Signup disabled for: {payload.email}")
                raise HTTPException(
                    status_code=status.HTTP_403_FORBIDDEN,
                    detail="Account registration is currently disabled."
                )
            elif "email" in error_detail.lower() and "invalid" in error_detail.lower():
                logger.warning(f"Invalid email for signup: {payload.email}")
                raise HTTPException(
                    status_code=status.HTTP_400_BAD_REQUEST,
                    detail="Please provide a valid email address."
                )
            elif "password" in error_detail.lower():
                logger.warning(f"Password validation failed for: {payload.email}")
                raise HTTPException(
                    status_code=status.HTTP_400_BAD_REQUEST,
                    detail="Password does not meet requirements. Please ensure it's at least 6 characters long."
                )
            else:
                logger.warning(f"Signup failed for user {payload.email}: {error_detail}")
                raise HTTPException(
                    status_code=status.HTTP_400_BAD_REQUEST,
                    detail=f"Registration failed: {error_detail}"
                )
        user_id = (
            response_data.get("user", {}).get("id")
            or response_data.get("id")
            or response_data.get("user_id")
        )

        if not user_id:
            logger.error(
                f"Failed to get user ID from registration response: {response_data}"
            )
            raise HTTPException(
                status_code=status.HTTP_500_INTERNAL_SERVER_ERROR,
                detail="Failed to extract user ID from registration response",
            )

        profile_data = UserProfileData(
            user_id=user_id,
            email=payload.email,
            display_name=payload.display_name,
            fcm_token=payload.fcm_token,
        )

        await user_service.create_profile(profile_data)
        logger.info(f"Created profile for user: {user_id}")

        await user_service.create_default_preferences(user_id)
        logger.info(f"Created default preferences for user: {user_id}")

        # Generate and send email verification
        try:
            otp_code = await user_service.generate_email_verification_otp(user_id, payload.email)
            await user_service.send_verification_email(
                email=payload.email,
                otp_code=otp_code,
                user_name=payload.display_name
            )
            logger.info(f"Verification email sent to {payload.email}")
        except Exception as e:
            logger.warning(f"Failed to send verification email to {payload.email}: {str(e)}")

        logger.info(f"User {payload.email} registered successfully")
        return SignUpResponse(
            message="User registered successfully. Please check your email for a verification code.",
            user=UserMetadata(id=user_id, email=payload.email),
            session=response_data.get("session", {}),
        )

    except HTTPException as e:
        raise
    except httpx.RequestError as e:
        logger.error(f"Error communicating with Supabase: {str(e)}")
        raise HTTPException(
            status_code=status.HTTP_503_SERVICE_UNAVAILABLE,
            detail=f"Error communicating with authentication service",
        )
    except Exception as e:
        logger.error(f"Unexpected error during signup: {str(e)}")
        raise HTTPException(
            status_code=status.HTTP_500_INTERNAL_SERVER_ERROR,
            detail=f"Error during user registration",
        )


@router.patch(
    "/change-password",
    status_code=status.HTTP_200_OK,
    summary="change password",
    description="Change the user's password using their current session token.",
)
async def change_password(request: Request, password: str = Body(..., embed=True, description="new user password"), user=Depends(auth_guard)) -> Dict:
    """Request a password reset for a user.

    Args:
        request: The incoming FastAPI request
        email: User's email address

    Returns:
        Confirmation message

    Raises:
        HTTPException: If the request fails
    """

    if not settings.SUPABASE_URL or not settings.SUPABASE_SERVICE_ROLE_KEY:
        logger.error("Supabase configuration is missing")
        raise HTTPException(
            status_code=status.HTTP_500_INTERNAL_SERVER_ERROR,
            detail="An error occurred while trying to change the password",
        )

    try:
        auth_header = request.headers.get("Authorization")
        if not auth_header:
            raise HTTPException(
                status_code=status.HTTP_401_UNAUTHORIZED,
                detail="Authorization header is missing"
            )
        token = auth_header.split(" ")[1]

        async with httpx.AsyncClient() as client:
            response = await client.put(
                f"{settings.SUPABASE_URL}/auth/v1/user",
                headers={
                    "apikey": settings.SUPABASE_SERVICE_ROLE_KEY,
                    "Authorization": f"Bearer {token}",
                    "Content-Type": "application/json",
                },

                json={"password": password},
            )

        if response.status_code != 200:
            error_detail = "Password change failed"
            try:
                error_data = response.json()
                if "error" in error_data and "message" in error_data:
                    error_detail = error_data["message"]
            except Exception:
                pass

            logger.warning(f"Password change failed for {user}: {error_detail}")
            raise HTTPException(status_code=response.status_code, detail=error_detail)
        return {"message": "Password change successful"}

    except httpx.RequestError as e:
        logger.error(f"Error communicating with Supabase: {str(e)}")
        raise HTTPException(
            status_code=status.HTTP_503_SERVICE_UNAVAILABLE,
            detail=f"Error communicating with authentication service",
        )


@router.post(
    "/forgot-password",
    status_code=status.HTTP_200_OK,
    summary="Request password reset OTP",
    description="Generate and send a secure OTP for password reset.",
)
async def forgot_password(email: str = Body(..., embed=True)) -> Dict:
    """Generate and send OTP for password reset."""

    try:
        logger.info(f"Password reset OTP requested for: {email}")

        user = await user_service.get_user_by_email(email)
        # still return success response to prevent email renumeration
        if not user:
            return {"message": "An OTP has been sent to your mail."}

        # Generate a 6-digit OTP
        otp = random.randint(100000, 999999)
        hashed_otp = hashlib.sha256(str(otp).encode()).hexdigest()
        expiration_time = datetime.now() + timedelta(minutes=10)

        # Store OTP securely in the database
        await user_service.store_otp(email, hashed_otp, expiration_time)

        # Send OTP via email
        await mail_service.send_email(
            recipient=email,
            subject="Password Reset OTP",
            template_name="otp.html",  # Changed from otp_email.html to match your actual file
            context={"otp_code": otp, "otp_expiry_minutes": 10},
        )

        logger.info(f"OTP sent to {email}")
        return {"message": "An OTP has been sent to your mail."}
    except HTTPException as e:
        raise
    except Exception as e:
        logger.error(f"Error generating OTP for {email}: {str(e)}")
        raise HTTPException(
            status_code=status.HTTP_500_INTERNAL_SERVER_ERROR,
            detail="An error occurred while processing your request.",
        )


@router.post(
    "/verify-otp",
    status_code=status.HTTP_200_OK,
    summary="Verify OTP",
    description="Verify the OTP for password reset.",
    response_model=VerifyOtpResponse
)
async def verify_otp(request: VerifyOtpRequest) -> VerifyOtpResponse:
    """Verify the OTP for password reset."""
    try:
        logger.info(f"Verifying OTP for {request.email}")

        otp_entry = await user_service.get_otp(request.email)
        if not otp_entry:
            raise HTTPException(status_code=status.HTTP_400_BAD_REQUEST, detail="Invalid or expired OTP.")
        
        # Parse the expires_at string to datetime
        expires_at = datetime.fromisoformat(otp_entry["expires_at"].replace("Z", "+00:00"))
        
        # Check if OTP has expired
        if expires_at < datetime.now(expires_at.tzinfo):
            raise HTTPException(status_code=status.HTTP_400_BAD_REQUEST, detail="Expired OTP.")

        hashed_otp = hashlib.sha256(request.otp.encode()).hexdigest()
        if hashed_otp != otp_entry["otp_hash"]:
            raise HTTPException(status_code=status.HTTP_400_BAD_REQUEST, detail="Invalid OTP.")

        # Generate a temporary session token
        session_token = hashlib.sha256(f"{request.email}{datetime.now().isoformat()}".encode()).hexdigest()
        await user_service.store_session_token(request.email, session_token)

        logger.info(f"OTP verified for {request.email}")
        return VerifyOtpResponse(message="OTP verified.", session_token=session_token)
    except HTTPException as e:
        raise
    except Exception as e:
        logger.error(f"Error verifying OTP for {request.email}: {str(e)}")
        raise HTTPException(
            status_code=status.HTTP_500_INTERNAL_SERVER_ERROR,
            detail="An error occurred while processing your request.",
        )


@router.post(
    "/reset-password",
    status_code=status.HTTP_200_OK,
    summary="Reset password",
    description="Reset the user's password using OTP and session token.",
)
async def reset_password(request: ResetPasswordRequest) -> Dict:
    """Reset the user's password using OTP and session token."""
    try:
        logger.info(f"Password reset requested for {request.email}")

        # Validate session token
        session_token_entry = await user_service.get_session_token(request.email)
        if not session_token_entry or session_token_entry["token"] != request.session_token:
            raise HTTPException(status_code=status.HTTP_400_BAD_REQUEST, detail="Invalid session token.")

        # Update the password
        await user_service.update_password(request.email, request.password)

        # Clean up: invalidate session token and OTP
        await user_service.invalidate_session_token(request.email)
        await user_service.invalidate_otp(request.email)

        logger.info(f"Password reset successfully for {request.email}")
        return {"message": "Password reset successfully."}
    except HTTPException as e:
        raise
    except Exception as e:
        logger.error(f"Error resetting password for {request.email}: {str(e)}")
        raise HTTPException(
            status_code=status.HTTP_500_INTERNAL_SERVER_ERROR,
            detail="An error occurred while processing your request.",
        )


@router.post(
    "/verify-email",
    status_code=status.HTTP_200_OK,
    summary="Verify email address",
    description="Verify user's email address with OTP code.",
)
async def verify_email(request: VerifyEmailRequest) -> VerifyEmailResponse:
    """Verify the user's email address using OTP."""
    try:
        logger.info(f"Email verification requested for {request.email}")

        # Verify email with OTP
        is_verified = await user_service.verify_email_with_otp(request.email, request.otp)
        
        if is_verified:
            return VerifyEmailResponse(
                message="Email verified successfully",
                verified=True
            )
        else:
            return VerifyEmailResponse(
                message="Invalid or expired verification code",
                verified=False
            )

    except Exception as e:
        logger.error(f"Email verification error for {request.email}: {str(e)}")
        raise HTTPException(
            status_code=status.HTTP_500_INTERNAL_SERVER_ERROR,
            detail="An unexpected error occurred during email verification",
        )


@router.post(
    "/resend-verification",
    status_code=status.HTTP_200_OK,
    summary="Resend verification email",
    description="Resend email verification code to user.",
)
async def resend_verification(request: ResendVerificationRequest) -> ResendVerificationResponse:
    """Resend email verification code to the user."""
    try:
        logger.info(f"Resend verification requested for {request.email}")

        # Check if user exists and is not already verified
        user = await user_service.get_user_by_email(request.email)
        if not user:
            return ResendVerificationResponse(
                message="If an account with this email exists and is unverified, a new verification code has been sent."
            )
        
        if user.get("email_verified", False):
            return ResendVerificationResponse(
                message="This email address is already verified."
            )
        
        # Generate and send new OTP
        otp_code = await user_service.generate_email_verification_otp(user["id"], request.email)
        await user_service.send_verification_email(
            email=request.email,
            otp_code=otp_code,
            user_name=user.get("display_name")
        )
        
        logger.info(f"Verification email resent to {request.email}")
        return ResendVerificationResponse(
            message="A new verification code has been sent to your email address."
        )

    except Exception as e:
        logger.error(f"Error resending verification for {request.email}: {str(e)}")
        raise HTTPException(
            status_code=status.HTTP_500_INTERNAL_SERVER_ERROR,
            detail="An unexpected error occurred while resending verification email",
        )


@router.post(
    "/refresh",
    status_code=status.HTTP_200_OK,
    summary="Refresh access token",
    description="Exchange a refresh token for new access and refresh tokens.",
    response_model=RefreshTokenResponse,
)
async def refresh_token(request: RefreshTokenRequest) -> RefreshTokenResponse:
    """Refresh the user's access token using their refresh token."""
    try:
        logger.info("Token refresh requested")

        if not settings.SUPABASE_URL or not settings.SUPABASE_SERVICE_ROLE_KEY:
            logger.error("Supabase configuration is missing")
            raise HTTPException(
                status_code=status.HTTP_500_INTERNAL_SERVER_ERROR,
                detail="Authentication service configuration error",
            )

        async with httpx.AsyncClient() as client:
            response = await client.post(
                f"{settings.SUPABASE_URL}/auth/v1/token?grant_type=refresh_token",
                headers={
                    "apikey": settings.SUPABASE_SERVICE_ROLE_KEY,
                    "Content-Type": "application/json",
                },
                json={"refresh_token": request.refresh_token},
            )

        if response.status_code != 200:
            error_detail = "Token refresh failed"
            try:
                error_data = response.json()
                if "error" in error_data and "message" in error_data:
                    error_detail = error_data["message"]
            except Exception:
                pass

            logger.warning(f"Token refresh failed: {error_detail}")
            raise HTTPException(
                status_code=status.HTTP_401_UNAUTHORIZED, 
                detail="Invalid or expired refresh token"
            )

        refresh_data = response.json()
        logger.info("Token refresh successful")
        
        return RefreshTokenResponse(
            access_token=refresh_data["access_token"],
            refresh_token=refresh_data["refresh_token"],
            expires_in=refresh_data["expires_in"],
            expires_at=refresh_data["expires_at"],
            user=UserMetadata(
                id=refresh_data["user"]["id"],
                email=refresh_data["user"]["email"]
            )
        )

    except HTTPException:
        raise
    except httpx.RequestError as e:
        logger.error(f"Error communicating with Supabase: {str(e)}")
        raise HTTPException(
            status_code=status.HTTP_503_SERVICE_UNAVAILABLE,
            detail="Error communicating with authentication service",
        )
    except Exception as e:
        logger.error(f"Unexpected error during token refresh: {str(e)}")
        raise HTTPException(
            status_code=status.HTTP_500_INTERNAL_SERVER_ERROR,
            detail="An unexpected error occurred during token refresh",
        )<|MERGE_RESOLUTION|>--- conflicted
+++ resolved
@@ -79,15 +79,8 @@
 
         fcm_token = payload.fcm_token
         if fcm_token:
-<<<<<<< HEAD
-            # Update FCM token separately via user service
-            await user_service.update_fcm_token(
-                user_id=response.json().get("user", {}).get("id"),
-                fcm_token=fcm_token
-=======
             await user_service.update_fcm_token(
                 user_id=response.json().get("user", {}).get("id"), fcm_token=fcm_token
->>>>>>> 4673e171
             )
 
         logger.info(f"User {payload.email} logged in successfully")
