"""User endpoints for the meal recommendation API.

This module contains FastAPI routes for user-related functionality.
"""

from fastapi import (
    APIRouter,
    Depends,
    HTTPException,
    status,
    Form,
    UploadFile,
    File,
    Request,
)
from datetime import datetime
import logging
import httpx

from app.api.auth_guard import auth_guard
from app.core.config import settings
from app.models.user import (
    UpdateUserPreferencesRequest,
    UserPreferences,
    UpdateUserProfileRequest,
    UserProfile,
)
from app.services.user_service import user_service
from typing import Optional
import traceback

logger = logging.getLogger(__name__)

router = APIRouter()


@router.get(
    "/me",
    summary="Get current user profile",
    description="Retrieve the profile of the currently authenticated user.",
    response_model=UserProfile,
)
async def get_user_profile(user=Depends(auth_guard)) -> UserProfile:
    """Get the current user's profile.

    This is a protected endpoint that requires authentication.

    Args:
        user: The authenticated user (injected by the auth_guard dependency)

    Returns:
        The user profile information
    """
    try:
        profile = await user_service.get_user_profile(user_id=user.get("sub"))
        return profile
    except HTTPException:
        # re-raise httpexceptions without modification
        raise
    except Exception as e:
        logger.error(f"Failed to retrieve user profile with error: {e}")
        raise HTTPException(status_code=500, detail="Failed to retrieve user profile")


@router.patch(
    "/me",
    summary="Update current user profile",
    description="Update the profile of the currently authenticated user.",
    response_model=UserProfile,
)
async def update_user_profile(
    request: Request,
    display_name: Optional[str] = Form(
        None, description="new user display name (optional)"
    ),
    first_name: Optional[str] = Form(
        None, description="new user first name (optional)"
    ),
    last_name: Optional[str] = Form(None, description="new user last name (optional)"),
    age: Optional[int] = Form(None, description="new user age (optional)"),
    avatar: Optional[UploadFile] = File(None, description="new avatar image(optional)"),
    meal_reminder_preferences_set: Optional[bool] = Form(
        False, description="Whether the user has meal reminder preferences set"
    ),
    user=Depends(auth_guard),
):
    """Update the current user's profile.

    This is a protected endpoint that requires authentication.

    Args:
        user: The authenticated user (injected by the auth_guard dependency)
        display_name: new user email(optional)
        first_name: new user first name(optional)
        last_name: new user last name(optional)
        age: new user age(optional)
        avatar: new avatar image(optional)
        meal_reminder_preferences_set: Whether the user has meal reminder preferences set

    Returns:
        The user profile information
    """
    try:
        token = request.headers.get("Authorization").split(" ")[1]
        user_id = user.get("sub")
        if avatar:
            if not avatar.content_type.startswith("image/"):
                raise HTTPException(status_code=400, detail="Only image files allowed.")
            file_content = await avatar.read()
            content_type = avatar.content_type
            avatar_url = await user_service.upload_user_avatar(
                user_id=user_id, file_content=file_content, content_type=content_type
            )
            await avatar.close()
            user_data = UpdateUserProfileRequest(
                display_name=display_name,
                first_name=first_name,
                last_name=last_name,
                avatar_url=avatar_url,
<<<<<<< HEAD
                meal_reminder_preferences_set=meal_reminder_preferences_set,
=======
                age=age,
>>>>>>> 17538e61
            )
        else:
            user_data = UpdateUserProfileRequest(
                display_name=display_name,
                first_name=first_name,
                last_name=last_name,
<<<<<<< HEAD
                meal_reminder_preferences_set=meal_reminder_preferences_set,
=======
                age=age,
>>>>>>> 17538e61
            )
        profile = await user_service.update_user_profile(
            token=token, user_id=user_id, user_data=user_data
        )
        return profile
    except HTTPException:
        raise
    except Exception as e:
        logger.error(f"Failed to update user profile with error: {e}")
        raise HTTPException(status_code=500, detail="Failed to update user profile")


@router.patch(
    "/me/fcm-token",
    summary="Update FCM token",
    description="Update the FCM token for push notifications.",
)
async def update_fcm_token(
    body: dict,
    user=Depends(auth_guard),
):
    """Update the FCM token for the current user.

    This is a protected endpoint that requires authentication.

    Args:
        body: Dict containing the new FCM token (expects {"fcm_token": ...})
        user: The authenticated user (injected by the auth_guard dependency)

    Returns:
        A success message indicating the token was updated
    """
    try:
        fcm_token = body.get("fcm_token")
        user_id = user.get("sub")
        await user_service.update_fcm_token(user_id=user_id, fcm_token=fcm_token)
        return {"message": "FCM token updated successfully"}
    except HTTPException:
        raise
    except Exception as e:
        logger.error(f"Failed to update FCM token with error: {e}")
        raise HTTPException(status_code=500, detail="Failed to update FCM token")


@router.get(
    "/preferences",
    response_model=UserPreferences,
    status_code=status.HTTP_200_OK,
    summary="Get user preferences",
    description="Retrieve the current user's dietary preferences and macro targets.",
)
async def get_user_preferences(user=Depends(auth_guard)):
    """
    Retrieve the current user's preferences.

    Args:
        user: Authenticated user from auth_guard

    Returns:
        UserPreferences object with current preferences
    """
    try:
        user_id = user.get("sub")

        async with httpx.AsyncClient() as client:
            response = await client.get(
                f"{settings.SUPABASE_URL}/rest/v1/user_preferences",
                headers={
                    "apikey": settings.SUPABASE_SERVICE_ROLE_KEY,
                    "Authorization": f"Bearer {settings.SUPABASE_SERVICE_ROLE_KEY}",
                    "Content-Type": "application/json",
                },
                params={"user_id": "eq." + user_id},
            )

            if response.status_code != 200:
                logger.error(f"Failed to fetch preferences for user {user_id}")
                raise HTTPException(
                    status_code=status.HTTP_404_NOT_FOUND,
                    detail="User preferences not found",
                )

            preferences_data = response.json()

            if not preferences_data:
                logger.warning(f"No preferences found for user {user_id}")
                raise HTTPException(
                    status_code=status.HTTP_404_NOT_FOUND,
                    detail="User preferences not found",
                )

            return UserPreferences(**preferences_data[0])

    except Exception as e:
        logger.error(f"Error retrieving user preferences: {str(e)}")
        traceback.print_exc()
        raise HTTPException(
            status_code=status.HTTP_500_INTERNAL_SERVER_ERROR,
            detail=f"Error retrieving preferences: {str(e)}",
        )


@router.patch(
    "/preferences",
    response_model=UserPreferences,
    status_code=status.HTTP_200_OK,
    summary="Update user preferences",
    description="Update the current user's dietary preferences and macro targets.",
)
async def update_user_preferences(
    preferences_update: UpdateUserPreferencesRequest, user=Depends(auth_guard)
):
    """
    Update the current user's preferences.

    Args:
        preferences_update: Partial update to user preferences
        user: Authenticated user from auth_guard

    Returns:
        Updated UserPreferences object
    """
    try:
        user_id = user.get("sub")

        update_data = {
            k: v
            for k, v in preferences_update.model_dump(exclude_unset=True).items()
            if v is not None
        }

        update_data["updated_at"] = datetime.now().isoformat()

        async with httpx.AsyncClient() as client:
            response = await client.patch(
                f"{settings.SUPABASE_URL}/rest/v1/user_preferences",
                headers={
                    "apikey": settings.SUPABASE_SERVICE_ROLE_KEY,
                    "Authorization": f"Bearer {settings.SUPABASE_SERVICE_ROLE_KEY}",
                    "Content-Type": "application/json",
                    "Prefer": "return=representation",
                },
                params={"user_id": "eq." + user_id},
                json=update_data,
            )

            if response.status_code not in (200, 201):
                logger.error(f"Failed to update preferences for user {user_id}")
                raise HTTPException(
                    status_code=status.HTTP_400_BAD_REQUEST,
                    detail="Failed to update user preferences",
                )

            updated_preferences = response.json()

            if not updated_preferences:
                logger.warning(f"No preferences found for user {user_id}")
                raise HTTPException(
                    status_code=status.HTTP_404_NOT_FOUND,
                    detail="User preferences not found",
                )

            return UserPreferences(**updated_preferences[0])

    except Exception as e:
        logger.error(f"Error updating user preferences: {str(e)}")
        raise HTTPException(
            status_code=status.HTTP_500_INTERNAL_SERVER_ERROR,
            detail=f"Error updating preferences: {str(e)}",
        )<|MERGE_RESOLUTION|>--- conflicted
+++ resolved
@@ -117,22 +117,16 @@
                 first_name=first_name,
                 last_name=last_name,
                 avatar_url=avatar_url,
-<<<<<<< HEAD
                 meal_reminder_preferences_set=meal_reminder_preferences_set,
-=======
                 age=age,
->>>>>>> 17538e61
             )
         else:
             user_data = UpdateUserProfileRequest(
                 display_name=display_name,
                 first_name=first_name,
                 last_name=last_name,
-<<<<<<< HEAD
                 meal_reminder_preferences_set=meal_reminder_preferences_set,
-=======
                 age=age,
->>>>>>> 17538e61
             )
         profile = await user_service.update_user_profile(
             token=token, user_id=user_id, user_data=user_data
